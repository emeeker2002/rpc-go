--- conflicted
+++ resolved
@@ -19,7 +19,6 @@
 type RealOSNetworker struct{}
 
 type ProvisioningService struct {
-<<<<<<< HEAD
 	flags                  *flags.Flags
 	serverURL              string
 	wsmanMessages          wsman.Messages
@@ -28,15 +27,6 @@
 	amtCommand             internalAMT.Interface
 	handlesWithCerts       map[string]string
 	networker              OSNetworker
-=======
-	flags            *flags.Flags
-	serverURL        *url.URL
-	wsmanMessages    wsman.Messages
-	config           *config.Config
-	amtCommand       internalAMT.Interface
-	handlesWithCerts map[string]string
-	networker        OSNetworker
->>>>>>> e2ea6b61
 }
 
 func NewProvisioningService(flags *flags.Flags) ProvisioningService {
@@ -79,16 +69,4 @@
 }
 
 func (service *ProvisioningService) setupWsmanClient(username string, password string) {
-<<<<<<< HEAD
-
-=======
-	clientParams := wsman.ClientParameters{
-		Target:    service.serverURL,
-		Username:  username,
-		Password:  password,
-		UseDigest: true,
-		UseTLS:    false,
-	}
-	service.wsmanMessages = wsman.NewMessages(clientParams)
->>>>>>> e2ea6b61
 }